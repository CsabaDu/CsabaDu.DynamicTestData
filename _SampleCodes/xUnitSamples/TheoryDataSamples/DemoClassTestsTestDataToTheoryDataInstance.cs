﻿/* 
 * MIT License
 * 
 * Copyright (c) 2025. Csaba Dudas (CsabaDu)
 * 
 * Permission is hereby granted, free of charge, to any person obtaining a copy
 * of this software and associated documentation files (the "Software"), to deal
 * in the Software without restriction, including without limitation the rights
 * to use, copy, modify, merge, publish, distribute, sublicense, and/or sell
 * copies of the Software, and to permit persons to whom the Software is
 * furnished to do so, subject to the following conditions:
 * 
 * The above copyright notice and this permission notice shall be included in all
 * copies or substantial portions of the Software.
 * 
 * THE SOFTWARE IS PROVIDED "AS IS", WITHOUT WARRANTY OF ANY KIND, EXPRESS OR
 * IMPLIED, INCLUDING BUT NOT LIMITED TO THE WARRANTIES OF MERCHANTABILITY,
 * FITNESS FOR A PARTICULAR PURPOSE AND NONINFRINGEMENT. IN NO EVENT SHALL THE
 * AUTHORS OR COPYRIGHT HOLDERS BE LIABLE FOR ANY CLAIM, DAMAGES OR OTHER
 * LIABILITY, WHETHER IN AN ACTION OF CONTRACT, TORT OR OTHERWISE, ARISING FROM,
 * OUT OF OR IN CONNECTION WITH THE SOFTWARE OR THE USE OR OTHER DEALINGS IN THE
 * SOFTWARE.
 */
using Xunit;

namespace CsabaDu.DynamicTestData.SampleCodes.xUnitSamples.TheoryDataSamples;

public sealed class DemoClassTestsTestDataToTheoryDataInstance : IDisposable
{
    private readonly DemoClass _sut = new();
    private static readonly TestDataToTheoryDataSource DataSource = new(ArgsCode.Instance);

    public void Dispose() => DataSource.ResetTheoryData();
<<<<<<< HEAD

    // ArgsCode Overriden
=======
    
>>>>>>> d796bfb1
    public static TheoryData<bool, DateTime, DateTime>? IsOlderReturnsArgsTheoryData
    => DataSource.IsOlderReturnsToTheoryData(ArgsCode.Properties) as TheoryData<bool, DateTime, DateTime>;

    public static TheoryData<TestDataThrows<ArgumentOutOfRangeException, DateTime, DateTime>>? IsOlderThrowsArgsTheoryData
    => DataSource.IsOlderThrowsToTheoryData() as TheoryData<TestDataThrows<ArgumentOutOfRangeException, DateTime, DateTime>>;

    // Signature of the thest method adjusted to comply with the overriden ArgsCode.
    [Theory, MemberData(nameof(IsOlderReturnsArgsTheoryData))]
    public void IsOlder_validArgs_returnsExpected(bool expected, DateTime thisDate, DateTime otherDate)
    {
        // Arrange & Act
        var actual = _sut.IsOlder(thisDate, otherDate);

        // Assert
        Assert.Equal(expected, actual);
    }

    [Theory, MemberData(nameof(IsOlderThrowsArgsTheoryData))]
    public void IsOlder_invalidArgs_throwsException(TestDataThrows<ArgumentOutOfRangeException, DateTime, DateTime> testData)
    {
        // Arrange & Act
        void attempt() => _ = _sut.IsOlder(testData.Arg1, testData.Arg2);

        // Assert
        var actual = Assert.Throws<ArgumentOutOfRangeException>(attempt);
        Assert.Equal(testData.Expected.ParamName, actual.ParamName);
        Assert.Equal(testData.Expected.Message, actual.Message);
    }
}<|MERGE_RESOLUTION|>--- conflicted
+++ resolved
@@ -31,12 +31,8 @@
     private static readonly TestDataToTheoryDataSource DataSource = new(ArgsCode.Instance);
 
     public void Dispose() => DataSource.ResetTheoryData();
-<<<<<<< HEAD
-
+    
     // ArgsCode Overriden
-=======
-    
->>>>>>> d796bfb1
     public static TheoryData<bool, DateTime, DateTime>? IsOlderReturnsArgsTheoryData
     => DataSource.IsOlderReturnsToTheoryData(ArgsCode.Properties) as TheoryData<bool, DateTime, DateTime>;
 
